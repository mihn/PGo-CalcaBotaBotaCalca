--- conflicted
+++ resolved
@@ -41,11 +41,7 @@
 RE_CALCY_IV = re.compile(r"^.\/MainService\(\s*\d+\): Received values: Id: -{0,1}\d+ {0,1}\({0,1}(?P<name>[^\(\)]+){0,1}\){0,1}, Nr: (?P<id>-{0,1}\d+), CP: (?P<cp>-{0,1}\d+), Max HP: (?P<max_hp>-{0,1}\d+), Dust cost: (?P<dust_cost>-{0,1}\d+), Level: (?P<level>\-{0,1}[\d\.]+), FastMove (?P<fast_move>.+), SpecialMove (?P<special_move>.+), SpecialMove2 (?P<special_move2>.+),Gender (?P<gender>\-{0,1}\d+), CatchYear (?P<catch_year>.+), Favorite: (?P<favorite>\d), Level-up (true|false):$")
 RE_RED_BAR = re.compile(r"^.+\(\s*\d+\): Screenshot #\d has red error box at the top of the screen$")
 RE_SUCCESS = re.compile(r"^.+\(\s*\d+\): calculateScanOutputData finished after \d+ms$")
-<<<<<<< HEAD
-RE_SCAN_INVALID = re.compile(r"^.+\(\s*\d+\): Scan invalid.+$")
-=======
 RE_SCAN_INVALID = re.compile(r"^.+\(\s*\d+\): Scan invalid .+$")
->>>>>>> ebad5b70
 RE_SCAN_TOO_SOON = re.compile(r"^.+\(\s*\d+\): Detected power-up screen$")
 
 NAME_MAX_LEN = 12
@@ -188,10 +184,6 @@
             blacklist = False
             state, values = await self.check_pokemon()
 
-<<<<<<< HEAD
-=======
-
->>>>>>> ebad5b70
             if values and values["name"] in self.config["blacklist"]:
                 blacklist = True
             elif state == CALCY_SUCCESS:
