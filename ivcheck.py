from pokemonlib import PokemonGo
import yaml
import asyncio
import re
import argparse
import logging
import operator
import unicodedata
from sys import platform


def in_func(a, b):
    return a in b


ops = {
    'lt': operator.lt,
    'le': operator.le,
    'eq': operator.eq,
    'ne': operator.ne,
    'ge': operator.ge,
    'gt': operator.gt,
    'in': in_func,
}

logger = logging.getLogger('ivcheck')
logger.setLevel(logging.DEBUG)
ch = logging.StreamHandler()
ch.setLevel(logging.DEBUG)
formatter = logging.Formatter('%(asctime)s - %(name)s - %(levelname)s - %(message)s')
ch.setFormatter(formatter)
logger.addHandler(ch)

RE_CALCY_IV = re.compile(r"^./MainService\(\s*\d+\): Received values: Id: \d+ \((?P<name>.+)\), Nr: (?P<id>\d+), CP: (?P<cp>\-{0,1}\d+), Max HP: (?P<max_hp>\d+), Dust cost: (?P<dust_cost>\d+), Level: (?P<level>\-{0,1}[0-9\.]+), FastMove (?P<fast_move>.+), SpecialMove (?P<special_move>.+), Gender (?P<gender>\d), Level-up (true|false):$")
RE_RED_BAR = re.compile(r"^.+\(\s*\d+\): Screenshot #\d has red error box at the top of the screen$")
RE_SUCCESS = re.compile(r"^.+\(\s*\d+\): calculateScanOutputData finished after \d+ms$")
RE_SCAN_INVALID = re.compile(r"^.+\(\s*\d+\): Scan invalid$")

CALCY_SUCCESS = 0
CALCY_RED_BAR = 1
CALCY_SCAN_INVALID = 2


class Main:
    def __init__(self, args):
        with open(args.config, "r") as f:
            self.config = yaml.load(f)
        self.args = args
        self.use_fallback_screenshots = False
        self.iv_regexes = [re.compile(r) for r in self.config["iv_regexes"]]

    async def tap(self, location):
        await self.p.tap(*self.config['locations'][location])
        if location in self.config['waits']:
            await asyncio.sleep(self.config['waits'][location])

    async def swipe(self, location, duration):
        await self.p.swipe(
            self.config['locations'][location][0],
            self.config['locations'][location][1],
            self.config['locations'][location][0],
            self.config['locations'][location][1],
            duration
        )
        if location in self.config['waits']:
            await asyncio.sleep(self.config['waits'][location])

    async def start(self):
        self.p = PokemonGo()
        await self.p.set_device(self.args.device_id)
        await self.p.start_logcat()
        num_errors = 0
        while True:
            blacklist = False
            state, values = await self.check_pokemon()

            if "name" in values and values["name"] in self.config["blacklist"]:
                blacklist = True
            elif state == CALCY_SUCCESS:
                num_errors = 0
            elif state == CALCY_RED_BAR:
                continue
            elif state == CALCY_SCAN_INVALID:
                num_errors += 1
                if num_errors < args.max_retries:
                    continue
                num_errors = 0

            values["success"] = True if state == CALCY_SUCCESS and blacklist is False else False
            values["blacklist"] = blacklist
            values["appraised"] = False
            actions = await self.get_actions(values)
            if "appraise" in actions:
                await self.tap("pokemon_menu_button")
                await self.tap("appraise_button")
                await self.p.send_intent("tesmath.calcy.ACTION_ANALYZE_SCREEN", "tesmath.calcy/.IntentReceiver", [["silentMode", True]])
                for i in range(0, 4):  # we can do it four times before beggining to screencap
                    await self.tap("continue_appraisal")
                while await self.check_appraising():
                    await self.tap("continue_appraisal")
                await self.tap("calcy_appraisal_save_button")
                values["appraised"] = True
                actions = await self.get_actions(values)
                await self.tap("dismiss_calcy")

            if "rename" in actions or "rename-calcy" in actions or "rename-prefix" in actions:
                if values["success"] is False:
                    await self.tap('close_calcy_dialog')  # it gets in the way
                await self.tap('rename')
                if "rename-calcy" in actions:
                    if args.touch_paste:
                        await self.swipe('edit_box', 600)
                        await self.tap('paste')
                    else:
                        await self.p.key('KEYCODE_PASTE')  # Paste into rename
                elif "rename" in actions:
                    await self.p.send_intent("clipper.set", extra_values=[["text", actions["rename"]]])

                    if args.touch_paste:
                        await self.swipe('edit_box', 600)
                        await self.tap('paste')
                    else:
<<<<<<< HEAD
                        await self.p.key('KEYCODE_PASTE')  # Paste into rename
                # await self.tap('keyboard_ok')  # Instead of yet another tap, use keyevents for reliability
                await self.p.key('KEYCODE_TAB')
                await self.p.key('KEYCODE_ENTER')
=======
                        await self.p.key(279)  # Paste into rename
                elif "rename-prefix" in actions:
                    if args.touch_paste:
                        await self.swipe('edit_box', 600)
                        await self.tap('paste')
                    else:
                        await self.p.key(279)  # Paste into rename

                    await self.p.key('KEYCODE_MOVE_HOME')
                    await self.p.send_intent("clipper.set", extra_values=[["text", actions["rename-prefix"]]])
                    await self.p.key(279)  # Paste into beggining of string


                await self.tap('keyboard_ok')
                await self.tap('rename_ok')
>>>>>>> e26f53c0
            if "favorite" in actions:
                if not await self.check_favorite():
                    await self.tap('favorite_button')
            await self.tap('next')


    async def get_data_from_clipboard(self):
        clipboard = await self.p.get_clipboard()
        logger.debug('Device clipboard is: ' + clipboard)
        logger.debug('Normalized clipboard is: ' + unicodedata.normalize('NFKD', clipboard))

        for iv_regex in self.iv_regexes:
            # unicodedata replaces unicode characters like '¹' (u'\xb9')
            # with their normalized counterpart, e.g.:     '1' (u'1')
            # Works with most (if not all) of CalcyIV's numeric schemes.
            match = iv_regex.match(unicodedata.normalize('NFKD', clipboard))
            if match:
                logger.debug('Clipboard matched against ' + str(iv_regex))
                d = match.groupdict()
                if "iv" in d:
                    d["iv"] = float(d["iv"])
                    d["iv_min"] = d["iv"]
                    d["iv_max"] = d["iv"]
                else:
                    for key in ["iv_min", "iv_max"]:
                        if key in d:
                            d[key] = float(d[key])
                    d["iv"] = None
                return d

        raise Exception("Clipboard regex did not match, got " + clipboard)

    async def check_appraising(self):
        """
        Not the best check, just search the area
        for white pixels
        """
        screencap = await self.p.screencap()
        crop = screencap.crop(self.config['locations']['appraisal_box'])
        rgb_im = crop.convert('RGB')
        width, height = rgb_im.size
        colors = [(255, 255, 255)]

        color_count = 0
        for x in range(1, width):
            for y in range(1, height):
                c = rgb_im.getpixel((x, y))
                if c in colors:
                    color_count += 1
        return color_count > 100000


    async def check_favorite(self):
        """
        Not the best check, just search the area
        for pixels that are the right color
        """
        screencap = await self.p.screencap()
        crop = screencap.crop(self.config['locations']['favorite_button_box'])
        rgb_im = crop.convert('RGB')
        width, height = rgb_im.size
        colors = [
            (244, 192, 13),
            (239, 182, 8),
            (246, 193, 14),
            (240, 184, 9),
            (248, 198, 16),
            (241, 184, 10),
            (243, 188, 11),
            (244, 191, 13),
            (242, 188, 11),
            (242, 186, 10),
            (243, 189, 11),
            (244, 191, 12),
            (243, 189, 12),
            (241, 186, 10),
            (247, 197, 15),
            (247, 196, 15),
            (244, 190, 12),
            (245, 193, 13),
            (246, 194, 14),
            (246, 195, 14),
            (241, 185, 10),
            (240, 183, 9),
            (242, 187, 11),
            (245, 192, 13),
        ]
        color_count = 0
        for x in range(1, width):
            for y in range(1, height):
                c = rgb_im.getpixel((x, y))
                if c in colors:
                    color_count += 1
        return color_count > 500

    async def get_actions(self, values):
        clipboard_values = None
        valid_conditions = [
            "name", "iv", "iv_min", "iv_max", "success", "blacklist",
            "appraised", "id", "cp", "max_hp", "dust_cost", "level",
            "fast_move", "special_move", "gender"
        ]
        clipboard_required = ["iv", "iv_min", "iv_max"]
        for ruleset in self.config["actions"]:
            conditions = ruleset.get("conditions", {})
            # Check if we need to read the clipboard
            passed = True
            for key, item in conditions.items():
                operator = None
                if "__" in key:
                    key, operator = key.split("__")
                if key in clipboard_required and clipboard_values is None:
                    clipboard_values = await self.get_data_from_clipboard()
                    values = {**values, **clipboard_values}

                if isinstance(values[key], str):
                    if values[key].isnumeric():
                        values[key] = int(values[key])
                    else:
                        try:
                            values[key] = float(values[key])
                        except ValueError:
                            pass

                if key not in valid_conditions:
                    raise Exception("Unknown Condition {}".format(key))
                if key not in values:
                    passed = False
                    break
                if operator is not None:
                    if operator not in ops:
                        raise Exception("Unknown operator {}".format(operator))
                    operation = ops.get(operator)
                    if not operation(values[key], item):
                        passed = False
                        break
                elif values[key] != conditions[key]:
                    passed = False
                    break
            if passed:
                return ruleset.get("actions", {})
        raise Exception("No action matched")

    async def check_pokemon(self):
        await self.p.send_intent("tesmath.calcy.ACTION_ANALYZE_SCREEN", "tesmath.calcy/.IntentReceiver", [["silentMode", True], ["--user", self.args.user]])
        red_bar = False
        values = {}
        while True:
            line = await self.p.read_logcat()
            logger.debug("logcat line received: %s", line)
            match = RE_CALCY_IV.match(line)
            if match:
                logger.debug("RE_CALCY_IV matched")
                values = match.groupdict()
                state = CALCY_SUCCESS
                if values['cp'] == '-1' or values['level'] == '-1.0':
                    pass
                elif red_bar is True:
                    state = CALCY_RED_BAR
                    return state, values
                else:
                    return state, values

            match = RE_RED_BAR.match(line)

            if match:
                logger.debug("RE_RED_BAR matched")
                red_bar = True

            match = RE_SCAN_INVALID.match(line)
            if match:
                if red_bar:
                    logger.debug("RE_SCAN_INVALID matched and red_bar is True")
                    return CALCY_RED_BAR, values
                else:
                    logger.debug("RE_SCAN_INVALID matched, raising CalcyIVError")
                    return CALCY_SCAN_INVALID, values


if __name__ == '__main__':
    if platform == 'win32':
        asyncio.set_event_loop_policy(asyncio.WindowsProactorEventLoopPolicy())
    parser = argparse.ArgumentParser(description='Pokemon go renamer')
    parser.add_argument('--device-id', type=str, default=None,
                        help="Optional, if not specified the phone is automatically detected. Useful only if you have multiple phones connected. Use adb devices to get a list of ids.")
    parser.add_argument('--max-retries', type=int, default=5,
                        help="Maximum retries, set to 0 for unlimited.")
    parser.add_argument('--config', type=str, default="config.yaml",
                        help="Config file location.")
    parser.add_argument('--touch-paste', default=False, action='store_true',
                        help="Use touch instead of keyevent for paste.")
    parser.add_argument('--user', type=int, default=0,
                        help="Use a cloned CalcyIV from a different phone user. Useful for sandboxing apps like Island, where you could run two instances simultaneously.")
    parser.add_argument('--pid-name', default=None, type=str,
                        help="Create pid file")
    parser.add_argument('--pid-dir', default=None, type=str,
                        help="Change default pid directory")
    args = parser.parse_args()
    if args.pid_name is not None:
        from pid import PidFile
        with PidFile(args.pid_name, args.pid_dir) as p:
            asyncio.run(Main(args).start())
    else:
        asyncio.run(Main(args).start())
<|MERGE_RESOLUTION|>--- conflicted
+++ resolved
@@ -120,13 +120,7 @@
                         await self.swipe('edit_box', 600)
                         await self.tap('paste')
                     else:
-<<<<<<< HEAD
                         await self.p.key('KEYCODE_PASTE')  # Paste into rename
-                # await self.tap('keyboard_ok')  # Instead of yet another tap, use keyevents for reliability
-                await self.p.key('KEYCODE_TAB')
-                await self.p.key('KEYCODE_ENTER')
-=======
-                        await self.p.key(279)  # Paste into rename
                 elif "rename-prefix" in actions:
                     if args.touch_paste:
                         await self.swipe('edit_box', 600)
@@ -136,12 +130,12 @@
 
                     await self.p.key('KEYCODE_MOVE_HOME')
                     await self.p.send_intent("clipper.set", extra_values=[["text", actions["rename-prefix"]]])
-                    await self.p.key(279)  # Paste into beggining of string
-
-
-                await self.tap('keyboard_ok')
-                await self.tap('rename_ok')
->>>>>>> e26f53c0
+                    await self.p.key('KEYCODE_PASTE')  # Paste into rename
+
+                # await self.tap('keyboard_ok')  # Instead of yet another tap, use keyevents for reliability
+                await self.p.key('KEYCODE_TAB')
+                await self.p.key('KEYCODE_ENTER')
+
             if "favorite" in actions:
                 if not await self.check_favorite():
                     await self.tap('favorite_button')
